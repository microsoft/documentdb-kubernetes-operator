name: RELEASE - Promote Candidate Images and Publish Helm Chart

on:
  workflow_dispatch:
    inputs:
      image_tag:
        description: 'Image tag to release (both operator and sidecar images use the same tag)'
        required: true
        default: 'test'
      target_tag:
        description: 'Target tag to apply (default: preview)'
        required: false
        default: 'preview'
      run_tests:
        description: 'Run tests before releasing'
        required: false
        default: false
        type: boolean
      chart_version:
        description: 'Helm chart version to publish'
        required: false
        default: '0.1.1'

permissions:
  contents: read
  packages: write
  actions: read
  id-token: write

jobs:
  # Optional test jobs - run both E2E and integration tests in parallel if enabled
  # test-e2e:
  #   name: E2E Test Images Before Release
  #   if: ${{ inputs.run_tests == 'true' }}
  #   uses: ./.github/workflows/test-E2E.yml
  #   with:
  #     image_tag: ${{ inputs.image_tag }}
  #   secrets: inherit

  # test-integration:
  #   name: Integration Test Images Before Release
  #   if: ${{ inputs.run_tests == 'true' }}
  #   uses: ./.github/workflows/test-integration.yml
  #   with:
  #     image_tag: ${{ inputs.image_tag }}
  #   secrets: inherit

  test-backup-and-restore:
    name: Test Backup and Restore
    if: ${{ inputs.run_tests == true }}
    uses: ./.github/workflows/test-backup-and-restore.yml
    with:
      image_tag: ${{ inputs.image_tag }}
    secrets: inherit

  copy-and-push-manifest:
    name: Release Images
    runs-on: ubuntu-latest
<<<<<<< HEAD
    #needs: [test-e2e, test-integration]
    #if: ${{ always() && ( inputs.run_tests != 'true' || ((needs.test-e2e.result == 'success' || needs.test-e2e.result == 'skipped') && (needs.test-integration.result == 'success' || needs.test-integration.result == 'skipped')) ) }}
=======
    needs: [test-e2e, test-integration, test-backup-and-restore]
    if: always() && (needs.test-e2e.result == 'success' || needs.test-e2e.result == 'skipped') && (needs.test-integration.result == 'success' || needs.test-integration.result == 'skipped') && (needs.test-backup-and-restore.result == 'success' || needs.test-backup-and-restore.result == 'skipped')
>>>>>>> cb19bdae
    strategy:
      matrix:
        image: [operator, sidecar]
    steps:
      - name: Login to GHCR
        run: echo "${{ secrets.GITHUB_TOKEN }}" | docker login ghcr.io -u ${{ github.actor }} --password-stdin

      - name: Retag existing manifest
        env:
          SOURCE_TAG: ${{ github.event.inputs.image_tag }}
          TARGET_TAG: ${{ github.event.inputs.target_tag }}
        run: |
          echo "Releasing ${{ matrix.image }} image from tag $SOURCE_TAG to $TARGET_TAG"
          docker buildx imagetools create \
            -t ghcr.io/${{ github.repository }}/${{ matrix.image }}:${{ env.TARGET_TAG }} \
            ghcr.io/${{ github.repository }}/${{ matrix.image }}:${{ env.SOURCE_TAG }}

  publish-helm-chart:
    name: Publish Helm Chart
    runs-on: ubuntu-latest
    needs: copy-and-push-manifest
    permissions:
      contents: read
      id-token: write
      packages: write
    env:
      CHART_NAME: operator/documentdb-helm-chart
      GHCR_REPO: ghcr.io/${{ github.repository_owner }}
    steps:
      - name: Checkout code
        uses: actions/checkout@v4

      - name: Set up Helm
        uses: azure/setup-helm@v4

      - name: Update values.yaml with target tag
        if: ${{ github.event.inputs.target_tag != 'preview' }}
        run: |
          echo "Updating values.yaml with target tag: ${{ github.event.inputs.target_tag }}"
          sed -i 's/tag: preview/tag: ${{ github.event.inputs.target_tag }}/g' operator/documentdb-helm-chart/values.yaml
          echo "Updated values.yaml content:"
          cat operator/documentdb-helm-chart/values.yaml

      - name: Set chart version
        run: |
            CHART_VERSION_INPUT="${{ github.event.inputs.chart_version }}"
            if [[ -z "$CHART_VERSION_INPUT" ]]; then
              CHART_VERSION_FROM_FILE=$(awk -F': *' '/^version:/ {print $2; exit}' documentdb-chart/Chart.yaml)
              if [[ -z "$CHART_VERSION_FROM_FILE" ]]; then
                echo "Failed to determine chart version from documentdb-chart/Chart.yaml" >&2
                exit 1
              fi
              CHART_VERSION_INPUT="$CHART_VERSION_FROM_FILE"
            fi
            echo "CHART_VERSION=${CHART_VERSION_INPUT}" >> $GITHUB_ENV
            echo "Using chart version: ${CHART_VERSION_INPUT}"

      - name: Update Chart.yaml metadata
        run: |
          sed -i "s/^version: .*/version: ${CHART_VERSION}/" documentdb-chart/Chart.yaml
          sed -i "s/^appVersion: .*/appVersion: \"${CHART_VERSION}\"/" documentdb-chart/Chart.yaml

      - name: Package Helm chart
        run: |
          helm dependency update operator/documentdb-helm-chart
          helm package $CHART_NAME --version $CHART_VERSION

      - name: Log in to GHCR
        run: |
          echo "${{ secrets.GITHUB_TOKEN }}" | helm registry login ghcr.io --username ${{ github.actor }} --password-stdin

      - name: Push Helm chart to GHCR
        run: |
          helm push /home/runner/work/documentdb-kubernetes-operator/documentdb-kubernetes-operator/documentdb-operator-${CHART_VERSION}.tgz oci://${GHCR_REPO}

      - name: Helm release summary
        run: |
          echo "## Helm Chart Release Summary" >> $GITHUB_STEP_SUMMARY
          echo "" >> $GITHUB_STEP_SUMMARY
          echo "- **Chart Name**: \`$CHART_NAME\`" >> $GITHUB_STEP_SUMMARY
          echo "- **Chart Version**: \`$CHART_VERSION\`" >> $GITHUB_STEP_SUMMARY
          echo "- **Image Tag**: \`${{ github.event.inputs.target_tag }}\`" >> $GITHUB_STEP_SUMMARY
          echo "- **Registry**: \`$GHCR_REPO\`" >> $GITHUB_STEP_SUMMARY
          echo "" >> $GITHUB_STEP_SUMMARY
          if [[ "${{ github.event.inputs.target_tag }}" == "preview" ]]; then
            echo "**Note**: Used default preview configuration (values.yaml unchanged)" >> $GITHUB_STEP_SUMMARY
          else
            echo "**Note**: Updated values.yaml to use tag \`${{ github.event.inputs.target_tag }}\`" >> $GITHUB_STEP_SUMMARY
          fi

  <|MERGE_RESOLUTION|>--- conflicted
+++ resolved
@@ -29,21 +29,21 @@
 
 jobs:
   # Optional test jobs - run both E2E and integration tests in parallel if enabled
-  # test-e2e:
-  #   name: E2E Test Images Before Release
-  #   if: ${{ inputs.run_tests == 'true' }}
-  #   uses: ./.github/workflows/test-E2E.yml
-  #   with:
-  #     image_tag: ${{ inputs.image_tag }}
-  #   secrets: inherit
+  test-e2e:
+    name: E2E Test Images Before Release
+    if: ${{ inputs.run_tests == 'true' }}
+    uses: ./.github/workflows/test-E2E.yml
+    with:
+      image_tag: ${{ inputs.image_tag }}
+    secrets: inherit
 
-  # test-integration:
-  #   name: Integration Test Images Before Release
-  #   if: ${{ inputs.run_tests == 'true' }}
-  #   uses: ./.github/workflows/test-integration.yml
-  #   with:
-  #     image_tag: ${{ inputs.image_tag }}
-  #   secrets: inherit
+  test-integration:
+    name: Integration Test Images Before Release
+    if: ${{ inputs.run_tests == 'true' }}
+    uses: ./.github/workflows/test-integration.yml
+    with:
+      image_tag: ${{ inputs.image_tag }}
+    secrets: inherit
 
   test-backup-and-restore:
     name: Test Backup and Restore
@@ -56,13 +56,8 @@
   copy-and-push-manifest:
     name: Release Images
     runs-on: ubuntu-latest
-<<<<<<< HEAD
-    #needs: [test-e2e, test-integration]
-    #if: ${{ always() && ( inputs.run_tests != 'true' || ((needs.test-e2e.result == 'success' || needs.test-e2e.result == 'skipped') && (needs.test-integration.result == 'success' || needs.test-integration.result == 'skipped')) ) }}
-=======
     needs: [test-e2e, test-integration, test-backup-and-restore]
     if: always() && (needs.test-e2e.result == 'success' || needs.test-e2e.result == 'skipped') && (needs.test-integration.result == 'success' || needs.test-integration.result == 'skipped') && (needs.test-backup-and-restore.result == 'success' || needs.test-backup-and-restore.result == 'skipped')
->>>>>>> cb19bdae
     strategy:
       matrix:
         image: [operator, sidecar]
