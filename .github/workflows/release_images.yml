--- conflicted
+++ resolved
@@ -85,8 +85,6 @@
       - name: Set up Helm
         uses: azure/setup-helm@v4
 
-<<<<<<< HEAD
-=======
       - name: Update values.yaml with target tag
         if: ${{ github.event.inputs.target_tag != 'preview' }}
         run: |
@@ -95,7 +93,6 @@
           echo "Updated values.yaml content:"
           cat operator/documentdb-helm-chart/values.yaml
 
->>>>>>> 93720b5f
       - name: Set chart version
         run: |
             CHART_VERSION_INPUT="${{ github.event.inputs.chart_version }}"
