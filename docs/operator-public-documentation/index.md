<<<<<<< HEAD
# DocumentDB Kubernetes Operator - Documentation

Welcome to the DocumentDB Kubernetes Operator documentation.

## Documentation Versions

### [Version 1 (Current)](v1/index.md)

Latest stable version of the DocumentDB Kubernetes Operator.

**Quick Access:**
- [Advanced Configuration](v1/advanced-configuration/README.md)
- [TLS Setup Guide](../../documentdb-playground/tls/README.md)
- [E2E Testing](../../documentdb-playground/tls/E2E-TESTING.md)

## Overview

The DocumentDB Kubernetes Operator provides a native Kubernetes way to deploy, manage, and scale DocumentDB instances with MongoDB-compatible API.

### Key Features

- **Declarative Management**: Define DocumentDB clusters using Kubernetes manifests
- **Automated Operations**: Automatic deployment, scaling, and lifecycle management
- **TLS Support**: Three TLS modes for different operational requirements
- **MongoDB Compatibility**: MongoDB API–compatible for seamless integration
- **Cloud Native**: Built on CloudNative-PG for robust PostgreSQL foundation
- **Production Ready**: Designed for enterprise-grade deployments

## Getting Started

1. **[Installation](https://microsoft.github.io/documentdb-kubernetes-operator/v1/#quickstart)** - Install the operator using Helm
2. **[Quick Start](https://microsoft.github.io/documentdb-kubernetes-operator/v1/#quickstart)** - Deploy your first DocumentDB instance
3. **[TLS Configuration](../../documentdb-playground/tls/README.md)** - Set up secure TLS connections
4. **[Advanced Configuration](v1/advanced-configuration/README.md)** - Production-ready configurations

## Resources

- [GitHub Repository](https://github.com/microsoft/documentdb-kubernetes-operator)
- [Issue Tracker](https://github.com/microsoft/documentdb-kubernetes-operator/issues)
- [Release Notes](https://github.com/microsoft/documentdb-kubernetes-operator/releases)

---

**Last Updated**: November 2025
=======
<!DOCTYPE html>
<html>
  <head>
    <meta http-equiv="refresh" content="0; url=preview/" />
    <title>Redirecting...</title>
  </head>
  <body>
    <p>If you are not redirected automatically, follow this <a href="preview/">link to preview/index.md</a>.</p>
  </body>
</html>
>>>>>>> cb19bdae
<|MERGE_RESOLUTION|>--- conflicted
+++ resolved
@@ -1,49 +1,3 @@
-<<<<<<< HEAD
-# DocumentDB Kubernetes Operator - Documentation
-
-Welcome to the DocumentDB Kubernetes Operator documentation.
-
-## Documentation Versions
-
-### [Version 1 (Current)](v1/index.md)
-
-Latest stable version of the DocumentDB Kubernetes Operator.
-
-**Quick Access:**
-- [Advanced Configuration](v1/advanced-configuration/README.md)
-- [TLS Setup Guide](../../documentdb-playground/tls/README.md)
-- [E2E Testing](../../documentdb-playground/tls/E2E-TESTING.md)
-
-## Overview
-
-The DocumentDB Kubernetes Operator provides a native Kubernetes way to deploy, manage, and scale DocumentDB instances with MongoDB-compatible API.
-
-### Key Features
-
-- **Declarative Management**: Define DocumentDB clusters using Kubernetes manifests
-- **Automated Operations**: Automatic deployment, scaling, and lifecycle management
-- **TLS Support**: Three TLS modes for different operational requirements
-- **MongoDB Compatibility**: MongoDB API–compatible for seamless integration
-- **Cloud Native**: Built on CloudNative-PG for robust PostgreSQL foundation
-- **Production Ready**: Designed for enterprise-grade deployments
-
-## Getting Started
-
-1. **[Installation](https://microsoft.github.io/documentdb-kubernetes-operator/v1/#quickstart)** - Install the operator using Helm
-2. **[Quick Start](https://microsoft.github.io/documentdb-kubernetes-operator/v1/#quickstart)** - Deploy your first DocumentDB instance
-3. **[TLS Configuration](../../documentdb-playground/tls/README.md)** - Set up secure TLS connections
-4. **[Advanced Configuration](v1/advanced-configuration/README.md)** - Production-ready configurations
-
-## Resources
-
-- [GitHub Repository](https://github.com/microsoft/documentdb-kubernetes-operator)
-- [Issue Tracker](https://github.com/microsoft/documentdb-kubernetes-operator/issues)
-- [Release Notes](https://github.com/microsoft/documentdb-kubernetes-operator/releases)
-
----
-
-**Last Updated**: November 2025
-=======
 <!DOCTYPE html>
 <html>
   <head>
@@ -53,5 +7,4 @@
   <body>
     <p>If you are not redirected automatically, follow this <a href="preview/">link to preview/index.md</a>.</p>
   </body>
-</html>
->>>>>>> cb19bdae
+</html>