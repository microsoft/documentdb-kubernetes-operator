--- conflicted
+++ resolved
@@ -1,210 +1,203 @@
-# DocumentDB Kubernetes Operator
-
-A Kubernetes operator for managing DocumentDB clusters in your Kubernetes environment. This operator provides a native Kubernetes way to deploy, manage, and scale DocumentDB instances with MongoDB-compatible API.
-
-## 🚀 What is DocumentDB Kubernetes Operator?
-
-The DocumentDB Kubernetes Operator extends Kubernetes with Custom Resource Definitions (CRDs) to manage DocumentDB clusters declaratively. It leverages the power of Kubernetes controllers to ensure your DocumentDB deployments are always in the desired state.
-
-### Key Features
-
-- **Declarative Management**: Define your DocumentDB clusters using Kubernetes manifests
-- **Automated Operations**: Automatic deployment, scaling, and lifecycle management
-- **MongoDB Compatibility**: Full MongoDB API compatibility for seamless application integration
-- **Cloud Native**: Built on CloudNative-PG for robust PostgreSQL foundation
-- **Helm Chart Support**: Easy installation and configuration via Helm
-- **Production Ready**: Designed for enterprise-grade deployments
-
-## ⚡ Quick Start
-
-To get started with the DocumentDB Kubernetes Operator, follow our comprehensive [Quick Start Guide](https://microsoft.github.io/documentdb-kubernetes-operator/v1/)
-
-## 📚 Documentation
-
-For comprehensive documentation, installation guides, configuration options, and examples, visit our [GitHub Pages documentation](https://microsoft.github.io/documentdb-kubernetes-operator).
-
-### Quick Links
-
-- [Installation Guide](https://microsoft.github.io/documentdb-kubernetes-operator/v1/quick-start)
-
-
-<<<<<<< HEAD
-## 🤝 Contributing
-
-We welcome contributions! Please see our [Contributing Guide](CONTRIBUTING.md) for details on how to get started.
-=======
-```sh
-kubectl port-forward pod/documentdb-preview-1 10260:10260 -n documentdb-preview-ns
-```
-
-Connect using [mongosh](https://www.mongodb.com/docs/mongodb-shell/install/):
-
-```sh
-mongosh 127.0.0.1:10260 -u default_user -p Admin100 --authenticationMechanism SCRAM-SHA-256 --tls --tlsAllowInvalidCertificates
-```
-
-Execute the following commands to create a database and a collection, and insert some documents:
-
-```sh
-use testdb
-
-db.createCollection("test_collection")
-
-db.test_collection.insertMany([
-  { name: "Alice", age: 30 },
-  { name: "Bob", age: 25 },
-  { name: "Charlie", age: 35 }
-])
-
-db.test_collection.find()
-```
-
-Output:
-
-```text
-[direct: mongos] test> use testdb
-switched to db testdb
-[direct: mongos] testdb> db.createCollection("test_collection")
-{ ok: 1 }
-[direct: mongos] testdb> db.test_collection.insertMany([
-...   { name: "Alice", age: 30 },
-...   { name: "Bob", age: 25 },
-...   { name: "Charlie", age: 35 }
-... ])
-{
-  acknowledged: true,
-  insertedIds: {
-    '0': ObjectId('682c3b06491dc99ae02b3fed'),
-    '1': ObjectId('682c3b06491dc99ae02b3fee'),
-    '2': ObjectId('682c3b06491dc99ae02b3fef')
-  }
-}
-[direct: mongos] testdb> db.test_collection.find()
-[
-  { _id: ObjectId('682c3b06491dc99ae02b3fed'), name: 'Alice', age: 30 },
-  { _id: ObjectId('682c3b06491dc99ae02b3fee'), name: 'Bob', age: 25 },
-  {
-    _id: ObjectId('682c3b06491dc99ae02b3fef'),
-    name: 'Charlie',
-    age: 35
-  }
-]
-```
-
-### Other options: Try the sample Python app and `LoadBalancer` service
-
-#### Connect to DocumentDB using a Python app
-
-In addition to `mongosh`, you can also use the sample Python program (that uses the PyMongo client) in the GitHub repository to execute operations on the DocumentDB instance. It inserts a sample document to a `clubs` collection inside the `soccer_league` database.
-
-```sh
-git clone https://github.com/microsoft/documentdb-kubernetes-operator
-cd documentdb-kubernetes-operator/scripts/test-scripts
-
-pip3 install pymongo
-
-python3 mongo-python-data-pusher.py
-```
-
-Output:
-
-```text
-Inserted document ID: 682c54f9505b85fba77ed154
-{'_id': ObjectId('682c54f9505b85fba77ed154'),
- 'name': 'Manchester United',
- 'country': 'England',
- 'founded': 1878,
- 'stadium': 'Old Trafford',
- 'league': 'Premier League',
- 'titles': ['Premier League', 'FA Cup', 'Champions League']}
-```
-
-You can verify this using the `mongosh` shell:
-
-```sh
-use soccer_league
-db.clubs.find()
-```
-
-Output:
-
-```text
-[direct: mongos] testdb> use soccer_league
-switched to db soccer_league
-[direct: mongos] soccer_league> 
-
-[direct: mongos] soccer_league> db.clubs.find()
-[
-  {
-    _id: ObjectId('682c54f9505b85fba77ed154'),
-    name: 'Manchester United',
-    country: 'England',
-    founded: 1878,
-    stadium: 'Old Trafford',
-    league: 'Premier League',
-    titles: [ 'Premier League', 'FA Cup', 'Champions League' ]
-  }
-]
-```
-
-#### Use a `LoadBalancer` service
-
-For the quickstart, you connected to DocumentDB using port forwarding. If you are using a Kubernetes cluster in the cloud (for example, [Azure Kubernetes Service](https://learn.microsoft.com/en-us/azure/aks/)), and want to use a `LoadBalancer` service instead, enable it in the `DocumentDB` spec as follows:
-
-```yaml
-publicLoadBalancer:
-    enabled: true
-```
-
-> `LoadBalancer` service is also supported in [minikube](https://minikube.sigs.k8s.io/docs/handbook/accessing/) and [kind](https://kind.sigs.k8s.io/docs/user/loadbalancer).
-
-List the `Service`s and verify:
-
-```sh
-kubectl get services -n documentdb-preview-ns
-```
-
-This will create a `LoadBalancer` service named `documentdb-service-documentdb-preview` for the DocumentDB cluster. You can then access the DocumentDB instance using the external IP of the service.
-
-```text
-NAME                                    TYPE           CLUSTER-IP     EXTERNAL-IP     PORT(S)           AGE
-documentdb-preview-r                    ClusterIP      10.0.216.38    <none>          5432/TCP          26m
-documentdb-preview-ro                   ClusterIP      10.0.31.103    <none>          5432/TCP          26m
-documentdb-preview-rw                   ClusterIP      10.0.118.26    <none>          5432/TCP          26m
-documentdb-service-documentdb-preview   LoadBalancer   10.0.228.243   52.149.56.216   10260:30312/TCP   27m
-```
-
-> If you are using the Python program to connect to DocumentDB, make sure to update the script's `host` variable with the external IP of your `documentdb-service-documentdb-preview` LoadBalancer service. Additionally, ensure that you update the default `password` in the script or, preferably, use environment variables to securely manage sensitive information like passwords.
-
-### Delete the DocumentDB cluster and other resources
->>>>>>> de76ff77
-
-### Development Setup
-
-```bash
-# Clone the repository
-git clone https://github.com/microsoft/documentdb-kubernetes-operator.git
-cd documentdb-kubernetes-operator
-
-# Build the operator
-make build
-
-# Run tests
-make test
-
-# Deploy to your cluster
-make deploy
-```
-
-## 📄 License
-
-This project is licensed under the MIT License - see the [LICENSE](LICENSE) file for details.
-
-## 🔒 Security
-
-For security concerns, please review our [Security Policy](SECURITY.md).
-
-## 💬 Support
-
-- Create an [issue](https://github.com/microsoft/documentdb-kubernetes-operator/issues) for bug reports and feature requests
+# DocumentDB Kubernetes Operator
+
+A Kubernetes operator for managing DocumentDB clusters in your Kubernetes environment. This operator provides a native Kubernetes way to deploy, manage, and scale DocumentDB instances with MongoDB-compatible API.
+
+## 🚀 What is DocumentDB Kubernetes Operator?
+
+The DocumentDB Kubernetes Operator extends Kubernetes with Custom Resource Definitions (CRDs) to manage DocumentDB clusters declaratively. It leverages the power of Kubernetes controllers to ensure your DocumentDB deployments are always in the desired state.
+
+### Key Features
+
+- **Declarative Management**: Define your DocumentDB clusters using Kubernetes manifests
+- **Automated Operations**: Automatic deployment, scaling, and lifecycle management
+- **MongoDB Compatibility**: Full MongoDB API compatibility for seamless application integration
+- **Cloud Native**: Built on CloudNative-PG for robust PostgreSQL foundation
+- **Helm Chart Support**: Easy installation and configuration via Helm
+- **Production Ready**: Designed for enterprise-grade deployments
+
+## ⚡ Quick Start
+
+To get started with the DocumentDB Kubernetes Operator, follow our comprehensive [Quick Start Guide](https://microsoft.github.io/documentdb-kubernetes-operator/v1/)
+
+## 📚 Documentation
+
+For comprehensive documentation, installation guides, configuration options, and examples, visit our [GitHub Pages documentation](https://microsoft.github.io/documentdb-kubernetes-operator).
+
+### Quick Links
+
+- [Installation Guide](https://microsoft.github.io/documentdb-kubernetes-operator/v1/quick-start)
+
+```sh
+kubectl port-forward pod/documentdb-preview-1 10260:10260 -n documentdb-preview-ns
+```
+
+Connect using [mongosh](https://www.mongodb.com/docs/mongodb-shell/install/):
+
+```sh
+mongosh 127.0.0.1:10260 -u default_user -p Admin100 --authenticationMechanism SCRAM-SHA-256 --tls --tlsAllowInvalidCertificates
+```
+
+Execute the following commands to create a database and a collection, and insert some documents:
+
+```sh
+use testdb
+
+db.createCollection("test_collection")
+
+db.test_collection.insertMany([
+  { name: "Alice", age: 30 },
+  { name: "Bob", age: 25 },
+  { name: "Charlie", age: 35 }
+])
+
+db.test_collection.find()
+```
+
+Output:
+
+```text
+[direct: mongos] test> use testdb
+switched to db testdb
+[direct: mongos] testdb> db.createCollection("test_collection")
+{ ok: 1 }
+[direct: mongos] testdb> db.test_collection.insertMany([
+...   { name: "Alice", age: 30 },
+...   { name: "Bob", age: 25 },
+...   { name: "Charlie", age: 35 }
+... ])
+{
+  acknowledged: true,
+  insertedIds: {
+    '0': ObjectId('682c3b06491dc99ae02b3fed'),
+    '1': ObjectId('682c3b06491dc99ae02b3fee'),
+    '2': ObjectId('682c3b06491dc99ae02b3fef')
+  }
+}
+[direct: mongos] testdb> db.test_collection.find()
+[
+  { _id: ObjectId('682c3b06491dc99ae02b3fed'), name: 'Alice', age: 30 },
+  { _id: ObjectId('682c3b06491dc99ae02b3fee'), name: 'Bob', age: 25 },
+  {
+    _id: ObjectId('682c3b06491dc99ae02b3fef'),
+    name: 'Charlie',
+    age: 35
+  }
+]
+```
+
+### Other options: Try the sample Python app and `LoadBalancer` service
+
+#### Connect to DocumentDB using a Python app
+
+In addition to `mongosh`, you can also use the sample Python program (that uses the PyMongo client) in the GitHub repository to execute operations on the DocumentDB instance. It inserts a sample document to a `clubs` collection inside the `soccer_league` database.
+
+```sh
+git clone https://github.com/microsoft/documentdb-kubernetes-operator
+cd documentdb-kubernetes-operator/scripts/test-scripts
+
+pip3 install pymongo
+
+python3 mongo-python-data-pusher.py
+```
+
+Output:
+
+```text
+Inserted document ID: 682c54f9505b85fba77ed154
+{'_id': ObjectId('682c54f9505b85fba77ed154'),
+ 'name': 'Manchester United',
+ 'country': 'England',
+ 'founded': 1878,
+ 'stadium': 'Old Trafford',
+ 'league': 'Premier League',
+ 'titles': ['Premier League', 'FA Cup', 'Champions League']}
+```
+
+You can verify this using the `mongosh` shell:
+
+```sh
+use soccer_league
+db.clubs.find()
+```
+
+Output:
+
+```text
+[direct: mongos] testdb> use soccer_league
+switched to db soccer_league
+[direct: mongos] soccer_league> 
+
+[direct: mongos] soccer_league> db.clubs.find()
+[
+  {
+    _id: ObjectId('682c54f9505b85fba77ed154'),
+    name: 'Manchester United',
+    country: 'England',
+    founded: 1878,
+    stadium: 'Old Trafford',
+    league: 'Premier League',
+    titles: [ 'Premier League', 'FA Cup', 'Champions League' ]
+  }
+]
+```
+
+#### Use a `LoadBalancer` service
+
+For the quickstart, you connected to DocumentDB using port forwarding. If you are using a Kubernetes cluster in the cloud (for example, [Azure Kubernetes Service](https://learn.microsoft.com/en-us/azure/aks/)), and want to use a `LoadBalancer` service instead, enable it in the `DocumentDB` spec as follows:
+
+```yaml
+publicLoadBalancer:
+    enabled: true
+```
+
+> `LoadBalancer` service is also supported in [minikube](https://minikube.sigs.k8s.io/docs/handbook/accessing/) and [kind](https://kind.sigs.k8s.io/docs/user/loadbalancer).
+
+List the `Service`s and verify:
+
+```sh
+kubectl get services -n documentdb-preview-ns
+```
+
+This will create a `LoadBalancer` service named `documentdb-service-documentdb-preview` for the DocumentDB cluster. You can then access the DocumentDB instance using the external IP of the service.
+
+```text
+NAME                                    TYPE           CLUSTER-IP     EXTERNAL-IP     PORT(S)           AGE
+documentdb-preview-r                    ClusterIP      10.0.216.38    <none>          5432/TCP          26m
+documentdb-preview-ro                   ClusterIP      10.0.31.103    <none>          5432/TCP          26m
+documentdb-preview-rw                   ClusterIP      10.0.118.26    <none>          5432/TCP          26m
+documentdb-service-documentdb-preview   LoadBalancer   10.0.228.243   52.149.56.216   10260:30312/TCP   27m
+```
+
+> If you are using the Python program to connect to DocumentDB, make sure to update the script's `host` variable with the external IP of your `documentdb-service-documentdb-preview` LoadBalancer service. Additionally, ensure that you update the default `password` in the script or, preferably, use environment variables to securely manage sensitive information like passwords.
+
+### Delete the DocumentDB cluster and other resources
+
+### Development Setup
+
+```bash
+# Clone the repository
+git clone https://github.com/microsoft/documentdb-kubernetes-operator.git
+cd documentdb-kubernetes-operator
+
+# Build the operator
+make build
+
+# Run tests
+make test
+
+# Deploy to your cluster
+make deploy
+```
+
+## 📄 License
+
+This project is licensed under the MIT License - see the [LICENSE](LICENSE) file for details.
+
+## 🔒 Security
+
+For security concerns, please review our [Security Policy](SECURITY.md).
+
+## 💬 Support
+
+- Create an [issue](https://github.com/microsoft/documentdb-kubernetes-operator/issues) for bug reports and feature requests
 - Check our [documentation](https://microsoft.github.io/documentdb-kubernetes-operator) for common questions