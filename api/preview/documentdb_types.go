--- conflicted
+++ resolved
@@ -62,13 +62,11 @@
 
 	Timeouts Timeouts `json:"timeouts,omitempty"`
 
-<<<<<<< HEAD
 	// TLS configures certificate management for DocumentDB components.
 	TLS *TLSConfiguration `json:"tls,omitempty"`
-=======
+	
 	// Overrides default log level for the DocumentDB cluster.
 	LogLevel string `json:"logLevel,omitempty"`
->>>>>>> c555d104
 }
 
 type Resource struct {
@@ -167,7 +165,6 @@
 	// Status reflects the status field from the underlying CNPG Cluster.
 	Status           string `json:"status,omitempty"`
 	ConnectionString string `json:"connectionString,omitempty"`
-<<<<<<< HEAD
 
 	// TLS reports gateway TLS provisioning status (Phase 1).
 	TLS *TLSStatus `json:"tls,omitempty"`
@@ -178,10 +175,8 @@
 	Ready      bool   `json:"ready,omitempty"`
 	SecretName string `json:"secretName,omitempty"`
 	Message    string `json:"message,omitempty"`
-=======
 	TargetPrimary    string `json:"targetPrimary,omitempty"`
 	LocalPrimary     string `json:"localPrimary,omitempty"`
->>>>>>> c555d104
 }
 
 // +kubebuilder:printcolumn:name="Status",type=string,JSONPath=".status.status",description="CNPG Cluster Status"
