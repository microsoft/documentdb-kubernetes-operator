--- conflicted
+++ resolved
@@ -168,7 +168,6 @@
                     minimum: 0
                     type: integer
                 type: object
-<<<<<<< HEAD
               tls:
                 description: TLS configures certificate management for DocumentDB
                   components.
@@ -235,12 +234,10 @@
                       for future phases).
                     type: object
                 type: object
-=======
               walReplicaPluginName:
                 description: WalReplicaPluginName is the name of the wal replica plugin
                   to use.
                 type: string
->>>>>>> c555d104
             required:
             - instancesPerNode
             - nodeCount
@@ -257,7 +254,6 @@
                 description: Status reflects the status field from the underlying
                   CNPG Cluster.
                 type: string
-<<<<<<< HEAD
               tls:
                 description: TLS reports gateway TLS provisioning status (Phase 1).
                 properties:
@@ -268,10 +264,8 @@
                   secretName:
                     type: string
                 type: object
-=======
               targetPrimary:
                 type: string
->>>>>>> c555d104
             type: object
         type: object
     served: true
