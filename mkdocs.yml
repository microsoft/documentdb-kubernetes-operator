--- conflicted
+++ resolved
@@ -5,15 +5,9 @@
   name: readthedocs
 
 nav:
-<<<<<<< HEAD
-  - Home: operator-public-documentation/index.md
-  - Version 1:
-      - Get Started: operator-public-documentation/v1/index.md
-      - Advanced Configuration: operator-public-documentation/v1/advanced-configuration/README.md
-=======
   - Preview:
       - Get Started: operator-public-documentation/preview/index.md
->>>>>>> cb19bdae
+      - Advanced Configuration: operator-public-documentation/v1/advanced-configuration/README.md
   - Tools:
       - Kubectl Plugin: ../documentdb-kubectl-plugin/kubectl-plugin.md
 
