# Provided TLS mode: step-by-step test (AKV + Secrets Store CSI)

This guide shows how to validate Provided TLS mode end-to-end using Azure Key Vault and the Secrets Store CSI Driver with managed identity. It complements `docs/tls-happy-paths.md` section “Provided mode”.

## What you’ll do
- Create or reuse a DocumentDB cluster exposed via LoadBalancer
- Mint a server certificate in Azure Key Vault for the service’s SNI host (<LB-IP>.sslip.io)
- Use a SecretProviderClass to sync the AKV cert into a Kubernetes TLS secret
- Switch DocumentDB to `spec.tls.gateway.mode: Provided` and point it at that secret
- Connect with mongosh

## Prerequisites
- You are Owner on the target Azure subscription
- Tools on your machine: Azure CLI, Docker, kubectl, and Helm
  - Login later with `az login`
  - We’ll create all Azure resources (RG, AKS, Key Vault) and install all cluster add-ons (cert-manager, CSI + Azure provider). You’ll also push custom images to GHCR.

Example snippets below mirror the setup we used previously; adapt namespaces and names to your environment.

## Set variables
```bash
export suffix="093002"
#export suffix=$(date +%m%d%H)
export SUBSCRIPTION_ID="81901d5e-31aa-46c5-b61a-537dbd5df1e7"
export LOCATION="eastus2"
export RG="documentdb-aks-${suffix}-rg"
export AKS_NAME="documentdb-aks-${suffix}"
export KV_NAME="${USER}-AKV-${suffix}"
export NS="documentdb-preview-ns"
export DOCDB_NAME="documentdb-preview"
export CERT_NAME="documentdb-gateway"
export SECRET_NAME="documentdb-provided-tls"
<<<<<<< HEAD
export GHCR_USER="guanzhousongmicrosoft"                             # GitHub username with push access
export GHCR_PAT="<ghcr-personal-access-token-write-packages>" # scoped for write/read packages
export OPERATOR_IMAGE_REPO="ghcr.io/guanzhousongmicrosoft/documentdb-kubernetes-operator/operator"
export SIDECAR_IMAGE_REPO="ghcr.io/guanzhousongmicrosoft/documentdb-kubernetes-operator/sidecar"
export IMAGE_TAG="$(date +%Y%m%d)"

echo "suffix=$suffix"
echo "SUBSCRIPTION_ID=$SUBSCRIPTION_ID"
echo "LOCATION=$LOCATION"
echo "RG=$RG"
echo "AKS_NAME=$AKS_NAME"
echo "KV_NAME=$KV_NAME"
echo "NS=$NS"
echo "DOCDB_NAME=$DOCDB_NAME"
echo "CERT_NAME=$CERT_NAME"
echo "SECRET_NAME=$SECRET_NAME"
echo "GHCR_USER=$GHCR_USER"
echo "OPERATOR_IMAGE_REPO=$OPERATOR_IMAGE_REPO"
echo "SIDECAR_IMAGE_REPO=$SIDECAR_IMAGE_REPO"
echo "IMAGE_TAG=$IMAGE_TAG"
=======
export DOCDB_VERSION="16"
export ACR_NAME="guanzhoutest"             # must be globally unique
export OPERATOR_IMAGE_REPO="$ACR_NAME.azurecr.io/documentdb/operator"
export SIDECAR_IMAGE_REPO="$ACR_NAME.azurecr.io/documentdb/sidecar"
export IMAGE_TAG="$(date +%Y%m%d%H%M%S)"
>>>>>>> bcd268e1
```

Select subscription
```bash
az account set --subscription "$SUBSCRIPTION_ID"
```

## 0) Azure + AKS setup (from zero)

Create resource group:
```bash
az group create -n "$RG" -l "$LOCATION"
```


Create AKS with managed identity:
```bash
az aks create -g "$RG" -n "$AKS_NAME" -l "$LOCATION" \
  --enable-managed-identity \
  --node-count 3 \
  -s Standard_d8s_v5 \
  --generate-ssh-keys
```

Get kubeconfig credentials:
```bash
az aks get-credentials -g "$RG" -n "$AKS_NAME" --overwrite-existing
```

build images in Github...


Preflight: verify cluster connectivity (fix before proceeding):
```bash
kubectl config current-context
kubectl cluster-info
kubectl get nodes -o wide
```

Install cert-manager (CRDs + controller):
```bash
helm repo add jetstack https://charts.jetstack.io
helm repo update
kubectl create namespace cert-manager --dry-run=client -o yaml | kubectl apply -f -
helm upgrade --install cert-manager jetstack/cert-manager \
  --namespace cert-manager \
  --set installCRDs=true
kubectl -n cert-manager get pods
```
If you see errors like “Kubernetes cluster unreachable” or “no such host” during these steps, reselect your subscription and reacquire AKS credentials, then retry:
```bash
az account set --subscription "$SUBSCRIPTION_ID"
az aks list -o table
az aks get-credentials -g "$RG" -n "$AKS_NAME" --overwrite-existing
kubectl cluster-info && kubectl get nodes
```

Install Azure provider (bundled driver; enable secret sync):
```bash
helm repo add csi-azure https://azure.github.io/secrets-store-csi-driver-provider-azure/charts
helm repo update
# IMPORTANT: Do not mix with the AKS managed add-on. If it's enabled, disable it first or skip Helm.
kubectl -n kube-system get ds | grep -E 'aks-secrets-store-provider-azure' && echo "AKS add-on detected; disable it or skip Helm" || true


# Install the Azure provider; it bundles the CSI driver. Enable secret sync on the bundled driver.
helm upgrade --install csi-azure-provider csi-azure/csi-secrets-store-provider-azure -n kube-system \
  --set "secrets-store-csi-driver.syncSecret.enabled=true"
kubectl -n kube-system get pods -l app=secrets-store-csi-driver
kubectl -n kube-system get pods -l app=csi-secrets-store-provider-azure

# Verify readiness and DaemonSets exist
kubectl -n kube-system wait --for=condition=Ready pod -l app=secrets-store-csi-driver --timeout=120s
kubectl -n kube-system wait --for=condition=Ready pod -l app=csi-secrets-store-provider-azure --timeout=120s
kubectl -n kube-system get ds -l app=secrets-store-csi-driver -o wide
kubectl -n kube-system get ds -l app=csi-secrets-store-provider-azure -o wide

> Important: The SecretProviderClass `spec.provider` must be `azure` (lowercase), and any pod mounting it must set `volumeAttributes.secretProviderClass` to the same name.

Deploy the operator Helm chart using your GHCR images:
```bash
kubectl create namespace documentdb-operator --dry-run=client -o yaml | kubectl apply -f -
helm upgrade --install documentdb-operator ./documentdb-chart \
  -n documentdb-operator \
  --set image.documentdbk8soperator.repository="$OPERATOR_IMAGE_REPO" \
  --set-string image.documentdbk8soperator.tag="$IMAGE_TAG" \
  --set image.sidecarinjector.repository="$SIDECAR_IMAGE_REPO" \
  --set-string image.sidecarinjector.tag="$IMAGE_TAG" \
  --set documentDbVersion="$DOCDB_VERSION"
kubectl -n documentdb-operator get pods

> **Why override `documentDbVersion`?** The Helm chart defaults to `0.1.0`, and the operator uses that value when picking the gateway image. Without this override, the CNPG pod attempts to pull `ghcr.io/microsoft/documentdb/documentdb-local:0.1.0`, which does not exist and leaves the gateway container stuck in `ImagePullBackOff`.

> **Why use `--set-string` for tags?** Helm treats purely numeric values as numbers and will convert them to scientific notation (for example, `20250930125031` → `2.0250930125031e+13`), which breaks image references. Using `--set-string` forces the tag to remain a literal string.
```

If your GHCR repositories are private, create a `docker-registry` secret in `documentdb-operator` and `documentdb-preview-ns`, then set `imagePullSecrets` in the chart values or via `--set imagePullSecrets[0].name=...`.

## 1) Ensure a DocumentDB Service with an external IP
If you already have a cluster with a LoadBalancer service, skip to step 2.

Create namespace and credentials (if needed):
```bash
kubectl create namespace "$NS" --dry-run=client -o yaml | kubectl apply -f -

kubectl -n "$NS" create secret generic documentdb-credentials \
  --from-literal=username="docdbuser" \
  --from-literal=password="P@ssw0rd123" \
  --dry-run=client -o yaml | kubectl apply -f -
```

Create a temporary SelfSigned cluster to get a LoadBalancer IP (we’ll switch to Provided later):
```bash
cat > /tmp/documentdb-selfsigned.yaml <<'EOF'
apiVersion: db.microsoft.com/preview
kind: DocumentDB
metadata:
  name: documentdb-preview
  namespace: documentdb-preview-ns
spec:
  nodeCount: 1
  instancesPerNode: 1
  documentDBVersion: "16"
  documentDBImage: ghcr.io/microsoft/documentdb/documentdb-local:16
  gatewayImage: ghcr.io/microsoft/documentdb/documentdb-local:16
  resource:
    pvcSize: 10Gi
  exposeViaService:
    serviceType: LoadBalancer
  tls:
    gateway:
      mode: SelfSigned
EOF
kubectl apply -f /tmp/documentdb-selfsigned.yaml

# Pin the DocumentDB CR to the same version so the gateway image matches
kubectl -n "$NS" patch documentdb "$DOCDB_NAME" --type merge --patch "{\"spec\":{\"documentDBVersion\":\"$DOCDB_VERSION\"}}"

> **Keep the gateway on the intended build.** If you change `DOCDB_VERSION`, edit the manifest above so `documentDBVersion`, `documentDBImage`, and `gatewayImage` all reference that same tag before creating the resource. This prevents CNPG from capturing the chart default `0.1.0`.
```

Wait for the service and capture the IP:
```bash
kubectl -n "$NS" get svc -w
```
```bash
export SVC_IP=$(kubectl -n "$NS" get svc documentdb-service-"$DOCDB_NAME" -o jsonpath='{.status.loadBalancer.ingress[0].ip}')
export SNI_HOST="${SVC_IP}.sslip.io"
echo "SVC_IP=$SVC_IP"; echo "SNI_HOST=$SNI_HOST"
```

## 2) Prepare Azure Key Vault and grant AKS kubelet access
Create Key Vault (if not already present). Grant your human account cert permissions to import/create, and grant the cluster’s kubelet identity read access to secrets:
```bash
az keyvault create -g "$RG" -n "$KV_NAME" -l "$LOCATION" --enable-rbac-authorization true
```

1. Add your account to have Role assigned: Key Vault Certificates Officer
2. Add your AKS cluster managed identity to have role assigned: Key Vault Secrets User




## 3) Create a server certificate in AKV for the SNI host
Create (or import) a certificate whose CN/SAN matches `$SNI_HOST`. The private key must be exportable.

Option A: Import a PFX you have already prepared for `$SNI_HOST`:
```bash
# PFX must include the private key; set the password env var if needed
export PFX_PATH=/path/to/cert_${SNI_HOST}.pfx
export PFX_PASSWORD="<pfx-password>"
az keyvault certificate import --vault-name "$KV_NAME" -n "$CERT_NAME" \
  --file "$PFX_PATH" --password "$PFX_PASSWORD"
```
Important: The certificate’s SAN must include `$SNI_HOST` (e.g., `<LB-IP>.sslip.io`). If it doesn’t, strict hostname verification will fail.

Option B: Create a self-signed certificate in AKV with SAN set (strict TLS):
```bash
# Create a custom certificate policy that sets CN and SAN to your SNI host.
# This makes strict hostname verification pass without tlsAllowInvalidHostnames.
cat > /tmp/akv-cert-policy.json <<EOF
{
  "issuerParameters": { "name": "Self" },
  "x509CertificateProperties": {
    "subject": "CN=${SNI_HOST}",
    "subjectAlternativeNames": { "dnsNames": [ "${SNI_HOST}" ] },
    "keyUsage": [ "digitalSignature", "keyEncipherment" ],
    "validityInMonths": 12
  },
  "keyProperties": {
    "exportable": true,
    "keyType": "RSA",
    "keySize": 2048,
    "reuseKey": false
  },
  "secretProperties": { "contentType": "application/x-pem-file" }
}
EOF

# Create the certificate in Key Vault using the custom policy
az keyvault certificate create \
  --vault-name "$KV_NAME" -n "$CERT_NAME" \
  --policy @/tmp/akv-cert-policy.json

# Tip: If you prefer a public CA, create a CSR with the same SANs and have it signed, then merge.
```
Note: The SAN must match ${SNI_HOST}. For a stable name, use a custom domain or a pre-allocated
Azure Public IP with a DNS label (e.g., <label>.<region>.cloudapp.azure.com) and mint for that.

## 4) Create a SecretProviderClass to sync the TLS secret
We'll sync a Kubernetes TLS secret named `$SECRET_NAME` in namespace `$NS` that contains `tls.crt` and `tls.key`. The `objectAlias` entries below make sure the provider emits those exact filenames so the gateway TLS controller accepts the secret.

Create the SecretProviderClass manifest with a heredoc:
```bash
cat > /tmp/azure-secret-provider-class.yaml <<'EOF'
apiVersion: secrets-store.csi.x-k8s.io/v1
kind: SecretProviderClass
metadata:
  name: documentdb-azure-tls
  namespace: documentdb-preview-ns
spec:
  provider: azure
  secretObjects:
  - secretName: documentdb-provided-tls
    type: kubernetes.io/tls
    data:
    - objectName: "tls.crt"   # must match a file name created by the provider
      key: tls.crt
    - objectName: "tls.key"   # must match a file name created by the provider
      key: tls.key
  parameters:
    usePodIdentity: "false"
    useVMManagedIdentity: "true"
    # userAssignedIdentityID: "<client-id>"   # set if your nodes have multiple user-assigned identities
    keyvaultName: "${KV_NAME}"
    tenantId: "$(az account show --query tenantId -o tsv)"
    cloudName: "AzurePublicCloud"
    syncSecret: "true"
    objects: |
      array:
        - |
          objectName: "${CERT_NAME}"
          objectType: "secret"
          objectAlias: "tls.crt"   # provider will emit this file; referenced above
          objectVersion: ""
        - |
          objectName: "${CERT_NAME}"
          objectType: "secret"
          objectAlias: "tls.key"   # provider will emit this file; referenced above
          objectVersion: ""
EOF

env CERT_NAME="$CERT_NAME" KV_NAME="$KV_NAME" envsubst < /tmp/azure-secret-provider-class.yaml | kubectl apply -f -

# If you see IMDS errors like "Multiple user assigned identities exist" in pod events,
# set the kubelet user-assigned identity clientId explicitly on the SPC and restart the puller:
KUBELET_CLIENT_ID=$(az aks show -g "$RG" -n "$AKS_NAME" --query identityProfile.kubeletidentity.clientId -o tsv | tr -d '\r')
kubectl -n "$NS" patch secretproviderclass documentdb-azure-tls --type merge -p '{"spec":{"parameters":{"userAssignedIdentityID":"'"$KUBELET_CLIENT_ID"'"}}}'
kubectl -n "$NS" rollout restart deploy cert-puller || true
```

Trigger the sync using a tiny “cert puller” pod that mounts the CSI volume:
```bash
cat > /tmp/busybox-cert-puller.yaml <<'EOF'
apiVersion: apps/v1
kind: Deployment
metadata:
  name: cert-puller
  namespace: documentdb-preview-ns
spec:
  replicas: 1
  selector:
    matchLabels: { app: cert-puller }
  template:
    metadata:
      labels: { app: cert-puller }
    spec:
      containers:
      - name: bb
        image: busybox
        command: ["sh","-c","sleep 3600"]
        volumeMounts:
        - name: secrets-store-inline
          mountPath: "/mnt/secrets-store"
          readOnly: true
      volumes:
      - name: secrets-store-inline
        csi:
          driver: secrets-store.csi.k8s.io
          readOnly: true
          volumeAttributes:
            secretProviderClass: "documentdb-azure-tls"   # must match SecretProviderClass.metadata.name
EOF
kubectl apply -f /tmp/busybox-cert-puller.yaml
```

Wait for the synced secret and verify keys:
```bash
kubectl -n "$NS" get secret "$SECRET_NAME" -o jsonpath='{.type}{"\n"}'
kubectl -n "$NS" get secret "$SECRET_NAME" -o jsonpath='{.data.tls\.crt}{"\n"}' | head -c 20; echo
kubectl -n "$NS" get secret "$SECRET_NAME" -o jsonpath='{.data.tls\.key}{"\n"}' | head -c 20; echo
```
Type must be `kubernetes.io/tls` and both keys should exist.


## 5) Switch DocumentDB to Provided TLS
Patch the CR to use the synced secret:
```bash
kubectl -n "$NS" patch documentdb "$DOCDB_NAME" --type merge -p "$(cat <<JSON
{
  "spec": {
    "tls": {
      "gateway": {
        "mode": "Provided",
        "provided": { "secretName": "$SECRET_NAME" }
      }
    }
  }
}
JSON
)"
```

Confirm status and CNPG plugin parameter:
```bash
kubectl -n "$NS" get documentdb "$DOCDB_NAME" -o yaml | sed -n '1,140p'
```
Look for:
- `status.tls.ready: true`
- `status.tls.secretName: $SECRET_NAME`
- CNPG plugin parameters include `gatewayTLSSecret: $SECRET_NAME`

## 6) Connect with mongosh
Get credentials and connect using the SNI host that matches the cert:
```bash
export DOCDB_USER=$(kubectl -n "$NS" get secret documentdb-credentials -o jsonpath='{.data.username}' | base64 -d)
export DOCDB_PASS=$(kubectl -n "$NS" get secret documentdb-credentials -o jsonpath='{.data.password}' | base64 -d)
```

Build a CA file from the presented chain (handy for self-signed or ad-hoc tests):
```bash
openssl s_client -connect "$SNI_HOST:10260" -servername "$SNI_HOST" -showcerts </dev/null \
  2>/dev/null | awk '/BEGIN CERTIFICATE/,/END CERTIFICATE/ {print}' > /tmp/ca.crt
```

Strict TLS (requires SAN match and trust):
```bash
mongosh "mongodb://$SNI_HOST:10260/?directConnection=true&authMechanism=SCRAM-SHA-256&tls=true&replicaSet=rs0" \
  --tlsCAFile /tmp/ca.crt \
  -u "$DOCDB_USER" -p "$DOCDB_PASS" \
  --eval 'db.runCommand({ ping: 1 })'
```

Relaxed hostname (keeps CA trust but bypasses SAN mismatch):
```bash
mongosh "mongodb://$SNI_HOST:10260/?directConnection=true&authMechanism=SCRAM-SHA-256&tls=true&replicaSet=rs0&tlsAllowInvalidHostnames=true" \
  --tlsCAFile /tmp/ca.crt \
  -u "$DOCDB_USER" -p "$DOCDB_PASS" \
  --eval 'db.runCommand({ ping: 1 })'
```
Expected: `{ ok: 1 }`.

Strict TLS (only if clients trust the signer):
- Provide a CA file clients trust, or use a CA-backed certificate in AKV and include the chain.

## Troubleshooting
- Secret not created: ensure the puller pod is running and `secretProviderClass` name matches; check `kubectl describe spc documentdb-azure-tls` and pod events.
- Provider not found: if you see `provider not found: provider "azure"`, ensure the Azure provider is installed and running
  - `kubectl -n kube-system get pods -l app=csi-secrets-store-provider-azure`
  - `spec.provider` in SecretProviderClass is `azure` (exact case), and the puller pod’s `volumeAttributes.secretProviderClass` matches the SPC name.
- AKV permission: verify kubelet managed identity has Key Vault data-plane role “Key Vault Secrets User” on the vault; your human account needs “Certificates Officer/Admin” to import/create.
- DocumentDB status not Ready: confirm `status.tls.message` and that secret type is `kubernetes.io/tls` with `tls.crt` and `tls.key`.
- Certificate SAN mismatch: ensure `$SNI_HOST` matches your cert (e.g., `<LB-IP>.sslip.io`). If you can’t rotate the cert yet, add `&tlsAllowInvalidHostnames=true` temporarily.

## Clean up
```bash
kubectl -n "$NS" delete deploy cert-puller || true

  Fetch the chart dependency required by the operator (CloudNativePG):
  ```bash
  helm dependency update ./documentdb-chart
  ```

kubectl -n "$NS" delete secret "$SECRET_NAME" || true
kubectl -n "$NS" delete secret documentdb-credentials || true
kubectl -n "$NS" delete documentdb "$DOCDB_NAME" || true
```

---

Notes
- For rotation, set `rotationPollInterval` in the SecretProviderClass and rely on CSI sync. Restart pods that load the secret if hot reload is not supported.
- If you use a user-assigned managed identity, set `userAssignedIdentityID` and ensure it has Key Vault access.<|MERGE_RESOLUTION|>--- conflicted
+++ resolved
@@ -30,7 +30,6 @@
 export DOCDB_NAME="documentdb-preview"
 export CERT_NAME="documentdb-gateway"
 export SECRET_NAME="documentdb-provided-tls"
-<<<<<<< HEAD
 export GHCR_USER="guanzhousongmicrosoft"                             # GitHub username with push access
 export GHCR_PAT="<ghcr-personal-access-token-write-packages>" # scoped for write/read packages
 export OPERATOR_IMAGE_REPO="ghcr.io/guanzhousongmicrosoft/documentdb-kubernetes-operator/operator"
@@ -51,13 +50,6 @@
 echo "OPERATOR_IMAGE_REPO=$OPERATOR_IMAGE_REPO"
 echo "SIDECAR_IMAGE_REPO=$SIDECAR_IMAGE_REPO"
 echo "IMAGE_TAG=$IMAGE_TAG"
-=======
-export DOCDB_VERSION="16"
-export ACR_NAME="guanzhoutest"             # must be globally unique
-export OPERATOR_IMAGE_REPO="$ACR_NAME.azurecr.io/documentdb/operator"
-export SIDECAR_IMAGE_REPO="$ACR_NAME.azurecr.io/documentdb/sidecar"
-export IMAGE_TAG="$(date +%Y%m%d%H%M%S)"
->>>>>>> bcd268e1
 ```
 
 Select subscription
