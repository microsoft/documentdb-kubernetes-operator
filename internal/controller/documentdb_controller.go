--- conflicted
+++ resolved
@@ -145,7 +145,7 @@
 	if err := r.Client.Get(ctx, types.NamespacedName{Name: desiredCnpgCluster.Name, Namespace: req.Namespace}, currentCnpgCluster); err == nil {
 		// Ensure plugin enabled and TLS secret parameter kept in sync once ready
 		if documentdb.Status.TLS != nil && documentdb.Status.TLS.Ready && documentdb.Status.TLS.SecretName != "" {
-			log.Info("Syncing TLS secret into CNPG Cluster plugin parameters", "secret", documentdb.Status.TLS.SecretName)
+			logger.Info("Syncing TLS secret into CNPG Cluster plugin parameters", "secret", documentdb.Status.TLS.SecretName)
 			updated := false
 			for i := range currentCnpgCluster.Spec.Plugins {
 				p := &currentCnpgCluster.Spec.Plugins[i]
@@ -154,7 +154,7 @@
 						trueVal := true
 						p.Enabled = &trueVal
 						updated = true
-						log.Info("Enabled sidecar plugin")
+						logger.Info("Enabled sidecar plugin")
 					}
 					if p.Parameters == nil {
 						p.Parameters = map[string]string{}
@@ -163,23 +163,23 @@
 					if currentVal != documentdb.Status.TLS.SecretName {
 						p.Parameters["gatewayTLSSecret"] = documentdb.Status.TLS.SecretName
 						updated = true
-						log.Info("Updated gatewayTLSSecret parameter", "old", currentVal, "new", documentdb.Status.TLS.SecretName)
+						logger.Info("Updated gatewayTLSSecret parameter", "old", currentVal, "new", documentdb.Status.TLS.SecretName)
 					}
 				}
 			}
-<<<<<<< HEAD
 			if updated {
 				if currentCnpgCluster.Annotations == nil {
 					currentCnpgCluster.Annotations = map[string]string{}
 				}
 				currentCnpgCluster.Annotations["db.microsoft.com/gateway-tls-rev"] = time.Now().Format(time.RFC3339Nano)
 				if err := r.Client.Update(ctx, currentCnpgCluster); err == nil {
-					log.Info("Patched CNPG Cluster with TLS settings; requeueing for pod update")
+					logger.Info("Patched CNPG Cluster with TLS settings; requeueing for pod update")
 					return ctrl.Result{RequeueAfter: RequeueAfterShort}, nil
 				} else {
-					log.Error(err, "Failed to update CNPG Cluster with TLS settings")
+					logger.Error(err, "Failed to update CNPG Cluster with TLS settings")
 				}
-=======
+			}
+
 			if err := r.Status().Update(ctx, documentdb); err != nil {
 				logger.Error(err, "Failed to update DocumentDB status and connection string")
 			}
@@ -211,7 +211,6 @@
 			if err := r.Status().Update(ctx, documentdb); err != nil {
 				logger.Error(err, "Failed to update DocumentDB status")
 				return ctrl.Result{RequeueAfter: RequeueAfterShort}, nil
->>>>>>> c555d104
 			}
 		}
 		// Update status connection string
