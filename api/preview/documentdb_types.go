// Copyright (c) Microsoft Corporation.
// Licensed under the MIT License.

package preview

import (
	metav1 "k8s.io/apimachinery/pkg/apis/meta/v1"
)

// DocumentDBSpec defines the desired state of DocumentDB.
type DocumentDBSpec struct {
	// NodeCount is the number of nodes in the DocumentDB cluster. Must be 1.
	// +kubebuilder:validation:Minimum=1
	// +kubebuilder:validation:Maximum=1
	NodeCount int `json:"nodeCount"`

	// InstancesPerNode is the number of DocumentDB instances per node. Must be 1.
	// +kubebuilder:validation:Minimum=1
	// +kubebuilder:validation:Maximum=1
	InstancesPerNode int `json:"instancesPerNode"`

	// Resource specifies the storage resources for DocumentDB.
	Resource Resource `json:"resource"`

	// DocumentDBImage is the container image to use for DocumentDB.
	DocumentDBImage string `json:"documentDBImage"`

	// ClusterReplication configures cross-cluster replication for DocumentDB.
	ClusterReplication *ClusterReplication `json:"clusterReplication,omitempty"`

	// SidecarInjectorPluginName is the name of the sidecar injector plugin to use.
	SidecarInjectorPluginName string `json:"sidecarInjectorPluginName,omitempty"`

	// PublicLoadBalancer configures the public load balancer for DocumentDB.
	PublicLoadBalancer PublicLoadBalancer `json:"publicLoadBalancer,omitempty"`
}

type Resource struct {
	// PvcSize is the size of the persistent volume claim for DocumentDB storage (e.g., "10Gi").
	PvcSize string `json:"pvcSize"`
}

<<<<<<< HEAD
type PhysicalReplication struct {
	FleetEnabled bool     `json:"fleetEnabled,omitempty"`
	Primary      string   `json:"primary"`
	ClusterList  []string `json:"clusterList"`
=======
type ClusterReplication struct {
	// Primary is the name of the primary cluster for replication.
	Primary string `json:"primary"`
	// ClusterList is the list of clusters participating in replication.
	ClusterList []string `json:"clusterList"`
>>>>>>> 169c123f
}

type PublicLoadBalancer struct {
	// Enabled determines whether a public load balancer is created for DocumentDB.
	Enabled bool `json:"enabled"`
}

// DocumentDBStatus defines the observed state of DocumentDB.
type DocumentDBStatus struct {
	// INSERT ADDITIONAL STATUS FIELD - define observed state of cluster
	// Important: Run "make" to regenerate code after modifying this file
}

// +kubebuilder:object:root=true
// +kubebuilder:subresource:status

// DocumentDB is the Schema for the documentdbs API.
type DocumentDB struct {
	metav1.TypeMeta   `json:",inline"`
	metav1.ObjectMeta `json:"metadata,omitempty"`

	Spec   DocumentDBSpec   `json:"spec,omitempty"`
	Status DocumentDBStatus `json:"status,omitempty"`
}

// +kubebuilder:object:root=true

// DocumentDBList contains a list of DocumentDB.
type DocumentDBList struct {
	metav1.TypeMeta `json:",inline"`
	metav1.ListMeta `json:"metadata,omitempty"`
	Items           []DocumentDB `json:"items"`
}

func init() {
	SchemeBuilder.Register(&DocumentDB{}, &DocumentDBList{})
}<|MERGE_RESOLUTION|>--- conflicted
+++ resolved
@@ -40,18 +40,13 @@
 	PvcSize string `json:"pvcSize"`
 }
 
-<<<<<<< HEAD
 type PhysicalReplication struct {
+  // FleetEnabled determines whether to use KubeFleet mechanics for the replication
 	FleetEnabled bool     `json:"fleetEnabled,omitempty"`
+  // Primary is the name of the primary cluster for replication.
 	Primary      string   `json:"primary"`
+  // ClusterList is the list of clusters participating in replication.
 	ClusterList  []string `json:"clusterList"`
-=======
-type ClusterReplication struct {
-	// Primary is the name of the primary cluster for replication.
-	Primary string `json:"primary"`
-	// ClusterList is the list of clusters participating in replication.
-	ClusterList []string `json:"clusterList"`
->>>>>>> 169c123f
 }
 
 type PublicLoadBalancer struct {
