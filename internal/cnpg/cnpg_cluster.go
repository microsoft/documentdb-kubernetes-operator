// Copyright (c) Microsoft Corporation.
// Licensed under the MIT License.

package cnpg

import (
	cnpgv1 "github.com/cloudnative-pg/cloudnative-pg/api/v1"
	"github.com/go-logr/logr"
	metav1 "k8s.io/apimachinery/pkg/apis/meta/v1"
	"k8s.io/utils/pointer"

	dbpreview "github.com/microsoft/documentdb-operator/api/preview"
	util "github.com/microsoft/documentdb-operator/internal/utils"
	ctrl "sigs.k8s.io/controller-runtime"
)

func GetCnpgClusterSpec(req ctrl.Request, documentdb dbpreview.DocumentDB, documentdb_image string, serviceAccountName string, log logr.Logger) *cnpgv1.Cluster {
	sidecarPluginName := documentdb.Spec.SidecarInjectorPluginName
	if sidecarPluginName == "" {
		sidecarPluginName = util.DEFAULT_SIDECAR_INJECTOR_PLUGIN
	}

	// Get the gateway image for this DocumentDB instance
	gatewayImage := util.GetGatewayImageForDocumentDB(&documentdb)
	log.Info("Creating CNPG cluster with gateway image", "gatewayImage", gatewayImage, "documentdbName", documentdb.Name, "specGatewayImage", documentdb.Spec.GatewayImage)

	credentialSecretName := documentdb.Spec.DocumentDbCredentialSecret
	if credentialSecretName == "" {
		credentialSecretName = util.DEFAULT_DOCUMENTDB_CREDENTIALS_SECRET
	}

	return &cnpgv1.Cluster{
		ObjectMeta: metav1.ObjectMeta{
			Name:      req.Name,
			Namespace: req.Namespace,
		},
		Spec: func() cnpgv1.ClusterSpec {
			spec := cnpgv1.ClusterSpec{
				Instances: documentdb.Spec.InstancesPerNode,
				ImageName: documentdb_image,
				StorageConfiguration: cnpgv1.StorageConfiguration{
					StorageClass: nil,
					Size:         documentdb.Spec.Resource.PvcSize,
				},
				InheritedMetadata: getInheritedMetadataLabels(documentdb),
<<<<<<< HEAD
				Plugins: func() []cnpgv1.PluginConfiguration {
					params := map[string]string{"gatewayImage": gatewayImage}
					// If TLS is ready, surface secret name to plugin so it can mount certs.
					if documentdb.Status.TLS != nil && documentdb.Status.TLS.Ready && documentdb.Status.TLS.SecretName != "" {
						params["gatewayTLSSecret"] = documentdb.Status.TLS.SecretName
					}
					return []cnpgv1.PluginConfiguration{{
						Name:       sidecarPluginName,
						Enabled:    pointer.Bool(true),
						Parameters: params,
					}}
				}(),
=======
				Plugins: []cnpgv1.PluginConfiguration{
					{
						Name: sidecarPluginName,
						Parameters: map[string]string{
							"gatewayImage":               gatewayImage,
							"documentDbCredentialSecret": credentialSecretName,
						},
					},
				},
>>>>>>> 39fa7b01
				PostgresUID: 105,
				PostgresGID: 108,
				PostgresConfiguration: cnpgv1.PostgresConfiguration{
					AdditionalLibraries: []string{"pg_cron", "pg_documentdb_core", "pg_documentdb"},
					Parameters: map[string]string{
						"cron.database_name":    "postgres",
						"max_replication_slots": "10",
						"max_wal_senders":       "10",
					},
					PgHBA: []string{
						"host all all 0.0.0.0/0 trust",
						"host all all ::0/0 trust",
						"host replication all all trust",
					},
				},
				Bootstrap: getBootstrapConfiguration(documentdb),
			}
			spec.MaxStopDelay = getMaxStopDelayOrDefault(documentdb)
			return spec
		}(),
	}
}

func getInheritedMetadataLabels(documentdb dbpreview.DocumentDB) *cnpgv1.EmbeddedObjectMetadata {
	return &cnpgv1.EmbeddedObjectMetadata{
		Labels: map[string]string{
			util.LABEL_APP:          documentdb.Name,
			util.LABEL_REPLICA_TYPE: "primary", // TODO: Replace with CNPG default setup
		},
	}
}

func getBootstrapConfiguration(documentdb dbpreview.DocumentDB) *cnpgv1.BootstrapConfiguration {
	return &cnpgv1.BootstrapConfiguration{
		InitDB: &cnpgv1.BootstrapInitDB{
			PostInitSQL: []string{
				"CREATE EXTENSION documentdb CASCADE",
				"CREATE ROLE documentdb WITH LOGIN PASSWORD 'Admin100'",
				"ALTER ROLE documentdb WITH SUPERUSER CREATEDB CREATEROLE REPLICATION BYPASSRLS",
			},
		},
	}
}

// getMaxStopDelayOrDefault returns StopDelay if set, otherwise util.CNPG_DEFAULT_STOP_DELAY
func getMaxStopDelayOrDefault(documentdb dbpreview.DocumentDB) int32 {
	if documentdb.Spec.Timeouts.StopDelay != 0 {
		return documentdb.Spec.Timeouts.StopDelay
	}
	return util.CNPG_DEFAULT_STOP_DELAY
}<|MERGE_RESOLUTION|>--- conflicted
+++ resolved
@@ -43,10 +43,11 @@
 					Size:         documentdb.Spec.Resource.PvcSize,
 				},
 				InheritedMetadata: getInheritedMetadataLabels(documentdb),
-<<<<<<< HEAD
 				Plugins: func() []cnpgv1.PluginConfiguration {
-					params := map[string]string{"gatewayImage": gatewayImage}
-					// If TLS is ready, surface secret name to plugin so it can mount certs.
+					params := map[string]string{
+						"gatewayImage":               gatewayImage,
+						"documentDbCredentialSecret": credentialSecretName,
+					}
 					if documentdb.Status.TLS != nil && documentdb.Status.TLS.Ready && documentdb.Status.TLS.SecretName != "" {
 						params["gatewayTLSSecret"] = documentdb.Status.TLS.SecretName
 					}
@@ -56,17 +57,6 @@
 						Parameters: params,
 					}}
 				}(),
-=======
-				Plugins: []cnpgv1.PluginConfiguration{
-					{
-						Name: sidecarPluginName,
-						Parameters: map[string]string{
-							"gatewayImage":               gatewayImage,
-							"documentDbCredentialSecret": credentialSecretName,
-						},
-					},
-				},
->>>>>>> 39fa7b01
 				PostgresUID: 105,
 				PostgresGID: 108,
 				PostgresConfiguration: cnpgv1.PostgresConfiguration{
@@ -117,4 +107,14 @@
 		return documentdb.Spec.Timeouts.StopDelay
 	}
 	return util.CNPG_DEFAULT_STOP_DELAY
+}
+	}
+}
+
+// getMaxStopDelayOrDefault returns StopDelay if set, otherwise util.CNPG_DEFAULT_STOP_DELAY
+func getMaxStopDelayOrDefault(documentdb dbpreview.DocumentDB) int32 {
+	if documentdb.Spec.Timeouts.StopDelay != 0 {
+		return documentdb.Spec.Timeouts.StopDelay
+	}
+	return util.CNPG_DEFAULT_STOP_DELAY
 }